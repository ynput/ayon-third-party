--- conflicted
+++ resolved
@@ -89,13 +89,9 @@
     custom_args: CustomOIIOArgumentsModel = Field(
         default_factory=CustomOIIOArgumentsModel,
         title="Custom arguments",
-<<<<<<< HEAD
-        description="Custom arguments that will be used to launch OIIO tools",
-=======
         description=(
-            "Custom arguments that will be used to launch ffmpeg tools"
+            "Custom arguments that will be used to launch OIIO tools"
         ),
->>>>>>> 12a9a8c9
     )
 
 
@@ -106,10 +102,15 @@
     ffmpeg: FFmpegSettings = Field(
         default_factory=FFmpegSettings,
         title="FFmpeg",
-        description="Configure library tools for transcoding and conversion of media.",
+        description=(
+            "Configure library tools for transcoding and conversion of media."
+        ),
     )
     oiio: OIIOSettings = Field(
         default_factory=OIIOSettings,
         title="OpenImageIO",
-        description="Configure library for image processing and format conversion using OIIO.",
+        description=(
+            "Configure library for image processing and format"
+            " conversion using OIIO."
+        ),
     )